import {SettingsAPI, initializeAPIs, clearAllData, getStorageMode, switchToFileSystem, switchToLocalStorage, importFromYamlFile} from './api.js';
import {waitForInit, getServerMode} from './init.js';

const settingsBtn = document.getElementById('settings-toggle');
const modal = document.getElementById('settings-modal');
const closeBtn = document.querySelector('.close-btn');
const randomPortCheckbox = document.getElementById('random-port');
const storeImagesInSubfolderCheckbox = document.getElementById('store-images-in-subfolder');
const darkModeToggleBtn = document.getElementById('darkmode-toggle');
const storageModeIndicator = document.getElementById('storage-mode-indicator');
const importBtn = document.getElementById('import-toggle');

function setDarkMode(on) {
    document.body.classList.toggle('darkmode', on);
    darkModeToggleBtn.textContent = on ? '☀️' : '🌙';
    darkModeToggleBtn.classList.toggle('light', on);
}

let dark = false;
let randomPort = false;
let storeImagesInSubfolder = false;
let settingsAPI = null;

async function loadSettings() {
    // Wait for initialization to complete
    await waitForInit();

    // Initialize APIs
    await initializeAPIs();

    // Create settings API instance
    settingsAPI = new SettingsAPI();
    settingsAPI.getSettings().then(settings => {
        dark = !!settings.darkmode;
        setDarkMode(dark);
        randomPort = !!settings.random_port;
        randomPortCheckbox.checked = randomPort;
        storeImagesInSubfolder = !!settings.store_images_in_subfolder;
        storeImagesInSubfolderCheckbox.checked = storeImagesInSubfolder;
    });
}

loadSettings();

darkModeToggleBtn.onclick = async function () {
    dark = !dark;
    setDarkMode(dark);
    await settingsAPI.updateSettings({darkmode: dark});
};

settingsBtn.onclick = function () {
    modal.style.display = 'block';
    // Update storage mode UI when opening settings in demo mode
    if (getServerMode() === 'demo') {
        updateStorageModeUI();
    }
};

storageModeIndicator.onclick = function () {
    modal.style.display = 'block';
    // Update storage mode UI when opening settings in demo mode
    if (getServerMode() === 'demo') {
        updateStorageModeUI();
    }
}

closeBtn.onclick = function () {
    modal.style.display = 'none';
};

window.onclick = function (event) {
    if (event.target === modal) {
        modal.style.display = 'none';
    }
};

randomPortCheckbox.onchange = async function () {
    randomPort = randomPortCheckbox.checked;
    await settingsAPI.updateSettings({random_port: randomPort});
};

storeImagesInSubfolderCheckbox.onchange = async function () {
    storeImagesInSubfolder = storeImagesInSubfolderCheckbox.checked;
    await settingsAPI.updateSettings({store_images_in_subfolder: storeImagesInSubfolder});
}

// Demo mode specific functionality
const clearDataBtn = document.getElementById('clear-data-btn');
const switchToFilesystemBtn = document.getElementById('switch-to-filesystem');
const switchToLocalStorageBtn = document.getElementById('switch-to-localstorage');
const currentStorageModeSpan = document.getElementById('current-storage-mode');

// Update current mode display (only in demo mode)
function updateStorageModeUI() {
    if (getServerMode() !== 'demo') return;

    const mode = getStorageMode();
    if (currentStorageModeSpan) {
        currentStorageModeSpan.textContent = mode === 'filesystem' ? 'File System' : 'localStorage';
    }

    // Update button states
    if (switchToFilesystemBtn && switchToLocalStorageBtn) {
        if (mode === 'filesystem') {
            switchToFilesystemBtn.disabled = true;
            switchToFilesystemBtn.style.opacity = '0.5';
            switchToLocalStorageBtn.disabled = false;
            switchToLocalStorageBtn.style.opacity = '1';
        } else {
            switchToFilesystemBtn.disabled = false;
            switchToFilesystemBtn.style.opacity = '1';
            switchToLocalStorageBtn.disabled = true;
            switchToLocalStorageBtn.style.opacity = '0.5';
        }
    }
}

// Clear data button handler (demo mode only)
if (clearDataBtn) {
    clearDataBtn.onclick = function () {
        clearAllData();
    };
}

// Event handler for switching to filesystem mode
if (switchToFilesystemBtn) {
    switchToFilesystemBtn.onclick = async function () {
        try {
            const success = await switchToFileSystem();
            if (success) {
                alert('Successfully connected to file system! The page will reload.');
                window.location.reload();
            } else {
                alert('Failed to connect to file system. Please make sure you selected a valid folder.');
            }
        } catch (err) {
            alert('Your browser does not support the File System Access API. Please use Chrome or Edge.');
            console.error(err);
        }
    };
}

// Event handler for switching to localStorage mode
if (switchToLocalStorageBtn) {
    switchToLocalStorageBtn.onclick = function () {
        if (confirm('Switch to localStorage mode? Your file system data will remain unchanged, but you will see the localStorage data instead.')) {
            switchToLocalStorage();
            alert('Switched to localStorage mode. The page will reload.');
            window.location.reload();
        }
    };
}

<<<<<<< HEAD
// Download button handler
const downloadBtn = document.getElementById('download-toggle');
if (downloadBtn) {
    downloadBtn.onclick = async function () {
        try {
            // Demo mode: generate and download from frontend
            const {TaskAPI} = await import('./api.js');
            const taskAPI = new TaskAPI();
            const tasks = await taskAPI.getTasks();
            const settings = await settingsAPI.getSettings();

            // Build the YAML structure
            const yamlData = {
                settings: {
                    random_port: settings.random_port || false,
                    store_images_in_subfolder: settings.store_images_in_subfolder || false
                },
                tasks: tasks.map(task => ({
                    id: task.id,
                    text: task.text,
                    status: task.status,
                    tags: task.tags || [],
                    order: task.order || 0,
                    type: task.type || 'task',
                    ...(task.created_at && {created_at: task.created_at}),
                    ...(task.updated_at && {updated_at: task.updated_at}),
                    ...(task.closed_at && {closed_at: task.closed_at})
                }))
            };

            // Convert to YAML using js-yaml library
            const yamlString = '# Project page: https://github.com/eruvanos/kandown\n' +
                '# To open this file with uv, run: uv run --with git+https://github.com/eruvanos/kandown kandown backlog.yaml\n' +
                jsyaml.dump(yamlData);

            // Create a blob and download it
            const blob = new Blob([yamlString], {type: 'application/x-yaml'});
            const url = URL.createObjectURL(blob);
            const a = document.createElement('a');
            a.href = url;
            a.download = 'backlog.yaml';
            document.body.appendChild(a);
            a.click();
            document.body.removeChild(a);
            URL.revokeObjectURL(url);
        } catch (err) {
            console.error('Download failed:', err);
            alert('Failed to download backlog.yaml. Please try again.');
        }
=======
// Event handler for import button (demo mode localStorage only)
if (importBtn) {
    importBtn.onclick = async function () {
        await importFromYamlFile();
>>>>>>> d23207cc
    };
}<|MERGE_RESOLUTION|>--- conflicted
+++ resolved
@@ -8,7 +8,6 @@
 const storeImagesInSubfolderCheckbox = document.getElementById('store-images-in-subfolder');
 const darkModeToggleBtn = document.getElementById('darkmode-toggle');
 const storageModeIndicator = document.getElementById('storage-mode-indicator');
-const importBtn = document.getElementById('import-toggle');
 
 function setDarkMode(on) {
     document.body.classList.toggle('darkmode', on);
@@ -85,7 +84,6 @@
 }
 
 // Demo mode specific functionality
-const clearDataBtn = document.getElementById('clear-data-btn');
 const switchToFilesystemBtn = document.getElementById('switch-to-filesystem');
 const switchToLocalStorageBtn = document.getElementById('switch-to-localstorage');
 const currentStorageModeSpan = document.getElementById('current-storage-mode');
@@ -116,6 +114,7 @@
 }
 
 // Clear data button handler (demo mode only)
+const clearDataBtn = document.getElementById('clear-data-btn');
 if (clearDataBtn) {
     clearDataBtn.onclick = function () {
         clearAllData();
@@ -151,7 +150,6 @@
     };
 }
 
-<<<<<<< HEAD
 // Download button handler
 const downloadBtn = document.getElementById('download-toggle');
 if (downloadBtn) {
@@ -201,11 +199,13 @@
             console.error('Download failed:', err);
             alert('Failed to download backlog.yaml. Please try again.');
         }
-=======
+    };
+}
+
 // Event handler for import button (demo mode localStorage only)
+const importBtn = document.getElementById('import-toggle');
 if (importBtn) {
     importBtn.onclick = async function () {
         await importFromYamlFile();
->>>>>>> d23207cc
     };
 }